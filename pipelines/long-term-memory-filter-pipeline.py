--- conflicted
+++ resolved
@@ -107,10 +107,6 @@
     async def on_startup(self):
         self.test_supabase_connection()
         self.m = self.init_mem_zero()
-<<<<<<< HEAD
-        pass
-=======
->>>>>>> 7d425eda
 
     async def on_shutdown(self):
         print(f"on_shutdown: {__name__}")
